use std::{collections::HashSet, env, fs::File, io::Write};

use async_graphql::{
    extensions::Logger, http::GraphiQLSource, EmptySubscription, SDLExportOptions, Schema,
};
use async_graphql_axum::{GraphQLRequest, GraphQLResponse};
use authentication::AuthorizedUserHeader;
use axum::{
    extract::State,
    http::HeaderMap,
    response::{self, IntoResponse},
    routing::{get, post},
    Router, Server,
};
use clap::{arg, command, Parser};
use simple_logger::SimpleLogger;

use log::info;
use mongodb::{bson::DateTime, options::ClientOptions, Client, Collection, Database};

use shoppingcart::ShoppingCart;

mod shoppingcart;
mod shoppingcart_item;

mod query;
use query::Query;

mod mutation;
use mutation::Mutation;

mod user;
use user::User;

mod authentication;

mod http_event_service;
use http_event_service::{list_topic_subscriptions, on_topic_event, HttpEventServiceState};

use foreign_types::ProductVariant;

mod base_connection;
mod foreign_types;
mod mutation_input_structs;
mod order_datatypes;
mod shoppingcart_item_connection;

/// Builds the GraphiQL frontend.
async fn graphiql() -> impl IntoResponse {
    response::Html(GraphiQLSource::build().endpoint("/").finish())
}

/// Establishes database connection and returns the client.
async fn db_connection() -> Client {
    let uri = match env::var_os("MONGODB_URI") {
        Some(uri) => uri.into_string().unwrap(),
        None => panic!("$MONGODB_URI is not set."),
    };

    // Parse a connection string into an options struct.
    let mut client_options = ClientOptions::parse(uri).await.unwrap();

    // Manually set an option.
    client_options.app_name = Some("ShoppingCart".to_string());

    // Get a handle to the deployment.
    Client::with_options(client_options).unwrap()
}

/// Returns Router that establishes connection to Dapr.
///
/// Adds endpoints to define pub/sub interaction with Dapr.
async fn build_dapr_router(db_client: Database) -> Router {
    let product_variant_collection: mongodb::Collection<ProductVariant> =
        db_client.collection::<ProductVariant>("product_variants");
    let user_collection: mongodb::Collection<User> = db_client.collection::<User>("users");

    // Define routes.
    let app = Router::new()
        .route("/dapr/subscribe", get(list_topic_subscriptions))
        .route("/on-topic-event", post(on_topic_event))
        .with_state(HttpEventServiceState {
            product_variant_collection,
            user_collection,
        });
    app
}

/// Can be used to insert dummy shoppingcart data in the MongoDB database.
#[allow(dead_code)]
async fn insert_dummy_data(collection: &Collection<ShoppingCart>) {
    let shoppingcarts: Vec<ShoppingCart> = vec![ShoppingCart {
        internal_shoppingcart_items: HashSet::new(),
        last_updated_at: DateTime::now(),
    }];
    collection.insert_many(shoppingcarts, None).await.unwrap();
}

/// Command line argument to toggle schema generation instead of service execution.
#[derive(Parser, Debug)]
#[command(author, version, about, long_about = None)]
struct Args {
    /// Generates GraphQL schemas `shoppingcart.graphql` and `shoppingcart-unfederated.graphql` in `./schemas`.
    #[arg(long)]
    generate_schemas: bool,
}

/// Activates logger and parses argument for optional schema generation. Otherwise starts gRPC and GraphQL server.
#[tokio::main]
async fn main() -> std::io::Result<()> {
    SimpleLogger::new().init().unwrap();

    let args = Args::parse();
    if args.generate_schemas {
        generate_schemas()?;
    } else {
        start_service().await;
    }
    Ok(())
}

<<<<<<< HEAD
/// Generates GraphQL schemas `shoppingcart.graphql` and `shoppingcart-unfederated.graphql` in `./schemas`.
fn generate_schemas() -> std::io::Result<()> {
    let schema = Schema::build(Query, Mutation, EmptySubscription).finish();
    let mut file = File::create("./schemas/shoppingcart.graphql")?;
    let mut file_unfederated = File::create("./schemas/shoppingcart-unfederated.graphql")?;
    let sdl_export_options = SDLExportOptions::new().federation();
    let sdl_export_options_unfederated = SDLExportOptions::new();
    let schema_sdl = schema.sdl_with_options(sdl_export_options);
    let schema_sdl_unfederated = schema.sdl_with_options(sdl_export_options_unfederated);
    file.write_all(schema_sdl.as_bytes())?;
    file_unfederated.write_all(schema_sdl_unfederated.as_bytes())?;
    info!("GraphQL schemas `shoppingcart.graphql` and `shoppingcart-unfederated.graphql` were successfully generated in `./schemas`");
    Ok(())
=======
/// Describes the handler for GraphQL requests.
///
/// Parses the "Authenticate-User" header and writes it in the context data of the specfic request.
/// Then executes the GraphQL schema with the request.
async fn graphql_handler(
    State(schema): State<Schema<Query, Mutation, EmptySubscription>>,
    headers: HeaderMap,
    req: GraphQLRequest,
) -> GraphQLResponse {
    let mut req = req.into_inner();
    if let Ok(authenticate_user_header) = AuthorizedUserHeader::try_from(&headers) {
        req = req.data(authenticate_user_header);
    }
    schema.execute(req).await.into()
>>>>>>> 059d99fb
}

/// Starts shoppingcart service on port 8000.
async fn start_service() {
    let client = db_connection().await;
    let db_client: Database = client.database("shoppingcart-database");

    let schema = Schema::build(Query, Mutation, EmptySubscription)
        .extension(Logger)
        .data(db_client.clone())
        .finish();

    let graphiql = Router::new()
        .route("/", get(graphiql).post(graphql_handler))
        .with_state(schema);
    let dapr_router = build_dapr_router(db_client).await;
    let app = Router::new().merge(graphiql).merge(dapr_router);

    info!("GraphiQL IDE: http://0.0.0.0:8080");
    Server::bind(&"0.0.0.0:8080".parse().unwrap())
        .serve(app.into_make_service())
        .await
        .unwrap();
}<|MERGE_RESOLUTION|>--- conflicted
+++ resolved
@@ -119,7 +119,6 @@
     Ok(())
 }
 
-<<<<<<< HEAD
 /// Generates GraphQL schemas `shoppingcart.graphql` and `shoppingcart-unfederated.graphql` in `./schemas`.
 fn generate_schemas() -> std::io::Result<()> {
     let schema = Schema::build(Query, Mutation, EmptySubscription).finish();
@@ -133,7 +132,8 @@
     file_unfederated.write_all(schema_sdl_unfederated.as_bytes())?;
     info!("GraphQL schemas `shoppingcart.graphql` and `shoppingcart-unfederated.graphql` were successfully generated in `./schemas`");
     Ok(())
-=======
+}
+
 /// Describes the handler for GraphQL requests.
 ///
 /// Parses the "Authenticate-User" header and writes it in the context data of the specfic request.
@@ -148,7 +148,6 @@
         req = req.data(authenticate_user_header);
     }
     schema.execute(req).await.into()
->>>>>>> 059d99fb
 }
 
 /// Starts shoppingcart service on port 8000.
